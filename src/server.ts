/**
 * Copyright (c) Microsoft Corporation.
 *
 * Licensed under the Apache License, Version 2.0 (the "License");
 * you may not use this file except in compliance with the License.
 * You may obtain a copy of the License at
 *
 * http://www.apache.org/licenses/LICENSE-2.0
 *
 * Unless required by applicable law or agreed to in writing, software
 * distributed under the License is distributed on an "AS IS" BASIS,
 * WITHOUT WARRANTIES OR CONDITIONS OF ANY KIND, either express or implied.
 * See the License for the specific language governing permissions and
 * limitations under the License.
 */

import { Server } from '@modelcontextprotocol/sdk/server/index.js';
import {
  CallToolRequestSchema,
  ListResourcesRequestSchema,
  ListToolsRequestSchema,
  ReadResourceRequestSchema,
} from '@modelcontextprotocol/sdk/types.js';

import { Context } from './context';

import type { Tool } from './tools/tool';
import type { Resource } from './resources/resource';
import type { ContextOptions } from './context';

<<<<<<< HEAD
export function createServerWithTools(
  name: string,
  version: string,
  tools: Tool[],
  resources: Resource[],
  launchOption?: LaunchOptions
): Server {
  const server = new Server(
      { name, version },
      {
        capabilities: {
          tools: {},
          resources: {},
          logging: {},
        },
      }
  );

  // TODO pass more robust logging solution
  async function log(data: unknown) {
    await server.sendLoggingMessage({
      level: 'info',
      data,
    });
  }
  const context = new Context(launchOption, log);
=======
type Options = ContextOptions & {
  name: string;
  version: string;
  tools: Tool[];
  resources: Resource[],
};

export function createServerWithTools(options: Options): Server {
  const { name, version, tools, resources } = options;
  const context = new Context(options);
  const server = new Server({ name, version }, {
    capabilities: {
      tools: {},
      resources: {},
    }
  });
>>>>>>> aeb4cf65

  server.setRequestHandler(ListToolsRequestSchema, async () => {
    return { tools: tools.map(tool => tool.schema) };
  });

  server.setRequestHandler(ListResourcesRequestSchema, async () => {
    return { resources: resources.map(resource => resource.schema) };
  });

  server.setRequestHandler(CallToolRequestSchema, async request => {
    const tool = tools.find(tool => tool.schema.name === request.params.name);
    if (!tool) {
      return {
        content: [
          { type: 'text', text: `Tool "${request.params.name}" not found` },
        ],
        isError: true,
      };
    }

    try {
      const result = await tool.handle(context, request.params.arguments);
      return result;
    } catch (error) {
      return {
        content: [{ type: 'text', text: String(error) }],
        isError: true,
      };
    }
  });

  server.setRequestHandler(ReadResourceRequestSchema, async request => {
    const resource = resources.find(
        resource => resource.schema.uri === request.params.uri
    );
    if (!resource)
      return { contents: [] };

    const contents = await resource.read(context, request.params.uri);
    return { contents };
  });

  const oldClose = server.close.bind(server);

  server.close = async () => {
    await oldClose();
    await context.close();
  };

  return server;
}

export class ServerList {
  private _servers: Server[] = [];
  private _serverFactory: () => Server;

  constructor(serverFactory: () => Server) {
    this._serverFactory = serverFactory;
  }

  async create() {
    const server = this._serverFactory();
    this._servers.push(server);
    return server;
  }

  async close(server: Server) {
    const index = this._servers.indexOf(server);
    if (index !== -1)
      this._servers.splice(index, 1);
    await server.close();
  }

  async closeAll() {
    await Promise.all(this._servers.map(server => server.close()));
  }
}<|MERGE_RESOLUTION|>--- conflicted
+++ resolved
@@ -28,34 +28,6 @@
 import type { Resource } from './resources/resource';
 import type { ContextOptions } from './context';
 
-<<<<<<< HEAD
-export function createServerWithTools(
-  name: string,
-  version: string,
-  tools: Tool[],
-  resources: Resource[],
-  launchOption?: LaunchOptions
-): Server {
-  const server = new Server(
-      { name, version },
-      {
-        capabilities: {
-          tools: {},
-          resources: {},
-          logging: {},
-        },
-      }
-  );
-
-  // TODO pass more robust logging solution
-  async function log(data: unknown) {
-    await server.sendLoggingMessage({
-      level: 'info',
-      data,
-    });
-  }
-  const context = new Context(launchOption, log);
-=======
 type Options = ContextOptions & {
   name: string;
   version: string;
@@ -65,14 +37,23 @@
 
 export function createServerWithTools(options: Options): Server {
   const { name, version, tools, resources } = options;
-  const context = new Context(options);
   const server = new Server({ name, version }, {
     capabilities: {
       tools: {},
       resources: {},
+      logging: {},
     }
   });
->>>>>>> aeb4cf65
+
+  // TODO pass more robust logging solution
+  async function log(data: unknown) {
+    await server.sendLoggingMessage({
+      level: 'info',
+      data,
+    });
+  }
+
+  const context = new Context(options, log);
 
   server.setRequestHandler(ListToolsRequestSchema, async () => {
     return { tools: tools.map(tool => tool.schema) };
@@ -92,6 +73,10 @@
         isError: true,
       };
     }
+
+    // create page here since we want to be able to use repl after the page is created
+    await context.createPage();
+
 
     try {
       const result = await tool.handle(context, request.params.arguments);
