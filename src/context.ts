/**
 * Copyright (c) Microsoft Corporation.
 *
 * Licensed under the Apache License, Version 2.0 (the "License");
 * you may not use this file except in compliance with the License.
 * You may obtain a copy of the License at
 *
 * http://www.apache.org/licenses/LICENSE-2.0
 *
 * Unless required by applicable law or agreed to in writing, software
 * distributed under the License is distributed on an "AS IS" BASIS,
 * WITHOUT WARRANTIES OR CONDITIONS OF ANY KIND, either express or implied.
 * See the License for the specific language governing permissions and
 * limitations under the License.
 */

import * as playwright from 'playwright';

export type ContextOptions = {
  userDataDir: string;
  launchOptions?: playwright.LaunchOptions;
  cdpEndpoint?: string;
  remoteEndpoint?: string;
};

export class Context {
  private _options: ContextOptions;
  private _browser: playwright.Browser | undefined;
  private _page: playwright.Page | undefined;
  private _console: playwright.ConsoleMessage[] = [];
<<<<<<< HEAD
  private _initializePromise: Promise<void> | undefined;
  private _logger: (data: unknown) => Promise<void>;
  constructor(
    launchOptions?: playwright.LaunchOptions,
    logger?: (data: unknown) => Promise<void>
  ) {
    this._launchOptions = launchOptions;
    this._logger = logger ?? (async () => {});
  }

  async ensurePage(): Promise<playwright.Page> {
    await this._initialize();
    return this._page!;
  }

  async ensureConsole(): Promise<playwright.ConsoleMessage[]> {
    await this._initialize();
    return this._console;
  }

  async log(data: unknown) {
    await this._logger(data);
  }

  async close() {
    const page = await this.ensurePage();
    await page.close();
  }

  private async _initialize() {
    if (this._initializePromise)
      return this._initializePromise;
    this._initializePromise = (async () => {
      // Check if we should use CDP mode
      // TODO: Remove this once we have a better way to handle the connection
      const useCDP = true;
      this._browser = await createBrowser(
          this._launchOptions,
          useCDP,
          this._logger
      );

      // When connecting over CDP, get the first context and page instead of creating new ones
      if (useCDP) {
        const contexts = this._browser.contexts();
        const context = contexts[0];
        const pages = await context.pages();
        await this._logger(pages);

        this._page = pages[0];
      } else {
        this._page = await this._browser.newPage();
      }

      this._page.on('console', event => this._console.push(event));
      this._page.on('framenavigated', frame => {
=======
  private _createPagePromise: Promise<playwright.Page> | undefined;
  private _fileChooser: playwright.FileChooser | undefined;
  private _lastSnapshotFrames: playwright.FrameLocator[] = [];

  constructor(options: ContextOptions) {
    this._options = options;
  }

  async createPage(): Promise<playwright.Page> {
    if (this._createPagePromise)
      return this._createPagePromise;
    this._createPagePromise = (async () => {
      const { browser, page } = await this._createPage();
      page.on('console', event => this._console.push(event));
      page.on('framenavigated', frame => {
>>>>>>> aeb4cf65
        if (!frame.parentFrame())
          this._console.length = 0;
      });
      page.on('close', () => this._onPageClose());
      page.on('filechooser', chooser => this._fileChooser = chooser);
      page.setDefaultNavigationTimeout(60000);
      page.setDefaultTimeout(5000);
      this._page = page;
      this._browser = browser;
      return page;
    })();
    return this._createPagePromise;
  }

  private _onPageClose() {
    const browser = this._browser;
    const page = this._page;
    void page?.context()?.close().then(() => browser?.close()).catch(() => {});

    this._createPagePromise = undefined;
    this._browser = undefined;
    this._page = undefined;
    this._fileChooser = undefined;
    this._console.length = 0;
  }

<<<<<<< HEAD
async function createBrowser(
  launchOptions?: playwright.LaunchOptions,
  useCDP: boolean = false,
  logger: (data: unknown) => Promise<void> = async () => {}
): Promise<playwright.Browser> {
  await logger('createBrowser');
  if (process.env.PLAYWRIGHT_WS_ENDPOINT) {
    const url = new URL(process.env.PLAYWRIGHT_WS_ENDPOINT);
    url.searchParams.set('launch-options', JSON.stringify(launchOptions));
    return await playwright.chromium.connect(String(url));
  }
  // Support connecting to Chrome debugging port
  if (useCDP) {
    await logger('createBrowser useCDP');
    const port = process.env.CHROME_DEBUGGING_PORT || 9222;
    return await playwright.chromium.connectOverCDP('http://127.0.0.1:' + port);
  }
  return await playwright.chromium.launch({
    channel: 'chrome',
    ...launchOptions,
  });
=======
  existingPage(): playwright.Page {
    if (!this._page)
      throw new Error('Navigate to a location to create a page');
    return this._page;
  }

  async console(): Promise<playwright.ConsoleMessage[]> {
    return this._console;
  }

  async close() {
    if (!this._page)
      return;
    await this._page.close();
  }

  async submitFileChooser(paths: string[]) {
    if (!this._fileChooser)
      throw new Error('No file chooser visible');
    await this._fileChooser.setFiles(paths);
    this._fileChooser = undefined;
  }

  hasFileChooser() {
    return !!this._fileChooser;
  }

  clearFileChooser() {
    this._fileChooser = undefined;
  }

  private async _createPage(): Promise<{ browser?: playwright.Browser, page: playwright.Page }> {
    if (this._options.remoteEndpoint) {
      const url = new URL(this._options.remoteEndpoint);
      if (this._options.launchOptions)
        url.searchParams.set('launch-options', JSON.stringify(this._options.launchOptions));
      const browser = await playwright.chromium.connect(String(url));
      const page = await browser.newPage();
      return { browser, page };
    }

    if (this._options.cdpEndpoint) {
      const browser = await playwright.chromium.connectOverCDP(this._options.cdpEndpoint);
      const browserContext = browser.contexts()[0];
      let [page] = browserContext.pages();
      if (!page)
        page = await browserContext.newPage();
      return { browser, page };
    }

    const context = await playwright.chromium.launchPersistentContext(this._options.userDataDir, this._options.launchOptions);
    const [page] = context.pages();
    return { page };
  }

  async allFramesSnapshot() {
    const page = this.existingPage();
    const visibleFrames = await page.locator('iframe').filter({ visible: true }).all();
    this._lastSnapshotFrames = visibleFrames.map(frame => frame.contentFrame());

    const snapshots = await Promise.all([
      page.locator('html').ariaSnapshot({ ref: true }),
      ...this._lastSnapshotFrames.map(async (frame, index) => {
        const snapshot = await frame.locator('html').ariaSnapshot({ ref: true });
        const args = [];
        const src = await frame.owner().getAttribute('src');
        if (src)
          args.push(`src=${src}`);
        const name = await frame.owner().getAttribute('name');
        if (name)
          args.push(`name=${name}`);
        return `\n# iframe ${args.join(' ')}\n` + snapshot.replaceAll('[ref=', `[ref=f${index}`);
      })
    ]);

    return snapshots.join('\n');
  }

  refLocator(ref: string): playwright.Locator {
    const page = this.existingPage();
    let frame: playwright.Frame | playwright.FrameLocator = page.mainFrame();
    const match = ref.match(/^f(\d+)(.*)/);
    if (match) {
      const frameIndex = parseInt(match[1], 10);
      if (!this._lastSnapshotFrames[frameIndex])
        throw new Error(`Frame does not exist. Provide ref from the most current snapshot.`);
      frame = this._lastSnapshotFrames[frameIndex];
      ref = match[2];
    }

    return frame.locator(`aria-ref=${ref}`);
  }
>>>>>>> aeb4cf65
}<|MERGE_RESOLUTION|>--- conflicted
+++ resolved
@@ -28,70 +28,14 @@
   private _browser: playwright.Browser | undefined;
   private _page: playwright.Page | undefined;
   private _console: playwright.ConsoleMessage[] = [];
-<<<<<<< HEAD
-  private _initializePromise: Promise<void> | undefined;
-  private _logger: (data: unknown) => Promise<void>;
-  constructor(
-    launchOptions?: playwright.LaunchOptions,
-    logger?: (data: unknown) => Promise<void>
-  ) {
-    this._launchOptions = launchOptions;
-    this._logger = logger ?? (async () => {});
-  }
-
-  async ensurePage(): Promise<playwright.Page> {
-    await this._initialize();
-    return this._page!;
-  }
-
-  async ensureConsole(): Promise<playwright.ConsoleMessage[]> {
-    await this._initialize();
-    return this._console;
-  }
-
-  async log(data: unknown) {
-    await this._logger(data);
-  }
-
-  async close() {
-    const page = await this.ensurePage();
-    await page.close();
-  }
-
-  private async _initialize() {
-    if (this._initializePromise)
-      return this._initializePromise;
-    this._initializePromise = (async () => {
-      // Check if we should use CDP mode
-      // TODO: Remove this once we have a better way to handle the connection
-      const useCDP = true;
-      this._browser = await createBrowser(
-          this._launchOptions,
-          useCDP,
-          this._logger
-      );
-
-      // When connecting over CDP, get the first context and page instead of creating new ones
-      if (useCDP) {
-        const contexts = this._browser.contexts();
-        const context = contexts[0];
-        const pages = await context.pages();
-        await this._logger(pages);
-
-        this._page = pages[0];
-      } else {
-        this._page = await this._browser.newPage();
-      }
-
-      this._page.on('console', event => this._console.push(event));
-      this._page.on('framenavigated', frame => {
-=======
   private _createPagePromise: Promise<playwright.Page> | undefined;
   private _fileChooser: playwright.FileChooser | undefined;
   private _lastSnapshotFrames: playwright.FrameLocator[] = [];
+  private _logger: (data: unknown) => Promise<void>;
 
-  constructor(options: ContextOptions) {
+  constructor(options: ContextOptions, logger: (data: unknown) => Promise<void>) {
     this._options = options;
+    this._logger = logger;
   }
 
   async createPage(): Promise<playwright.Page> {
@@ -101,7 +45,6 @@
       const { browser, page } = await this._createPage();
       page.on('console', event => this._console.push(event));
       page.on('framenavigated', frame => {
->>>>>>> aeb4cf65
         if (!frame.parentFrame())
           this._console.length = 0;
       });
@@ -128,29 +71,6 @@
     this._console.length = 0;
   }
 
-<<<<<<< HEAD
-async function createBrowser(
-  launchOptions?: playwright.LaunchOptions,
-  useCDP: boolean = false,
-  logger: (data: unknown) => Promise<void> = async () => {}
-): Promise<playwright.Browser> {
-  await logger('createBrowser');
-  if (process.env.PLAYWRIGHT_WS_ENDPOINT) {
-    const url = new URL(process.env.PLAYWRIGHT_WS_ENDPOINT);
-    url.searchParams.set('launch-options', JSON.stringify(launchOptions));
-    return await playwright.chromium.connect(String(url));
-  }
-  // Support connecting to Chrome debugging port
-  if (useCDP) {
-    await logger('createBrowser useCDP');
-    const port = process.env.CHROME_DEBUGGING_PORT || 9222;
-    return await playwright.chromium.connectOverCDP('http://127.0.0.1:' + port);
-  }
-  return await playwright.chromium.launch({
-    channel: 'chrome',
-    ...launchOptions,
-  });
-=======
   existingPage(): playwright.Page {
     if (!this._page)
       throw new Error('Navigate to a location to create a page');
@@ -159,6 +79,10 @@
 
   async console(): Promise<playwright.ConsoleMessage[]> {
     return this._console;
+  }
+
+  async log(data: unknown) {
+    await this._logger(data);
   }
 
   async close() {
@@ -196,8 +120,11 @@
       const browser = await playwright.chromium.connectOverCDP(this._options.cdpEndpoint);
       const browserContext = browser.contexts()[0];
       let [page] = browserContext.pages();
-      if (!page)
+      if (!page) {
+        this.log(`Creating new page`);
         page = await browserContext.newPage();
+      }
+      await page.waitForTimeout(1000);
       return { browser, page };
     }
 
@@ -243,5 +170,4 @@
 
     return frame.locator(`aria-ref=${ref}`);
   }
->>>>>>> aeb4cf65
 }