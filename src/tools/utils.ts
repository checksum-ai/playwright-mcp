--- conflicted
+++ resolved
@@ -77,53 +77,16 @@
   }
 }
 
-<<<<<<< HEAD
-export async function runAndWait(
-  context: Context,
-  status: string,
-  callback: (page: playwright.Page) => Promise<any>,
-  snapshot: boolean = false,
-  returnCallbackResult: boolean = false
-): Promise<ToolResult> {
-  const page = await context.ensurePage();
-  const result = await waitForCompletion(page, () => callback(page));
-  const statusToUse = returnCallbackResult && result ? result : status;
-  return snapshot
-    ? captureAriaSnapshot(page, statusToUse)
-    : {
-      content: [{ type: 'text', text: statusToUse }],
-    };
-}
 
-export async function captureAriaSnapshot(
-  page: playwright.Page,
-  status: string = ''
-): Promise<ToolResult> {
-  const snapshot = await page.locator('html').ariaSnapshot({ ref: true });
-  // TODO better formatting for status when it's a callback result
-  return {
-    content: [
-      {
-        type: 'text',
-        text: `${status ? `${status}\n` : ''}
-- Page URL: ${page.url()}
-- Page Title: ${await page.title()}
-- Page Snapshot
-\`\`\`yaml
-${snapshot}
-\`\`\`
-`,
-      },
-    ],
-=======
-export async function runAndWait(context: Context, status: string, callback: (page: playwright.Page) => Promise<any>, snapshot: boolean = false): Promise<ToolResult> {
+export async function runAndWait(context: Context, status: string, callback: (page: playwright.Page) => Promise<any>, snapshot: boolean = false, returnCallbackResult: boolean = false): Promise<ToolResult> {
   const page = context.existingPage();
   const dismissFileChooser = context.hasFileChooser();
-  await waitForCompletion(page, () => callback(page));
+  const callbackResult = await waitForCompletion(page, () => callback(page));
+  const finalStatus = returnCallbackResult && callbackResult ? callbackResult : status;
   if (dismissFileChooser)
     context.clearFileChooser();
-  const result: ToolResult = snapshot ? await captureAriaSnapshot(context, status) : {
-    content: [{ type: 'text', text: status }],
+  const result: ToolResult = snapshot ? await captureAriaSnapshot(context, finalStatus) : {
+    content: [{ type: 'text', text: finalStatus }],
   };
   return result;
 }
@@ -149,6 +112,5 @@
   );
   return {
     content: [{ type: 'text', text: lines.join('\n') }],
->>>>>>> aeb4cf65
   };
 }