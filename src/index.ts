--- conflicted
+++ resolved
@@ -42,13 +42,10 @@
   snapshot.click,
   snapshot.hover,
   snapshot.type,
-<<<<<<< HEAD
   snapshot.getElementOuterHTML,
   snapshot.getElementAncestorHTML,
-=======
   snapshot.selectOption,
   snapshot.screenshot,
->>>>>>> aeb4cf65
   ...commonTools,
 ];
 
@@ -78,15 +75,6 @@
 
 export function createServer(options?: Options): Server {
   const tools = options?.vision ? screenshotTools : snapshotTools;
-<<<<<<< HEAD
-  return createServerWithTools(
-      'Playwright',
-      packageJSON.version,
-      tools,
-      resources,
-      options?.launchOptions
-  );
-=======
   return createServerWithTools({
     name: 'Playwright',
     version: packageJSON.version,
@@ -96,5 +84,4 @@
     launchOptions: options?.launchOptions,
     cdpEndpoint: options?.cdpEndpoint,
   });
->>>>>>> aeb4cf65
 }